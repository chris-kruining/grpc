{
    "name": "@fyn-software/grpc",
    "version": "1.0.0",
    "description": "",
    "license": "reserverd",
    "main": "./lib/index.js",
    "devDependencies": {
        "@types/google-protobuf": "3.15.5",
<<<<<<< HEAD
        "esbuild": "0.14.13"
=======
        "esbuild": "0.14.12",
        "jasmine": "^4.0.2"
>>>>>>> c7ea46f3
    },
    "scripts": {
        "build": "node ./esbuild.mjs && tsc --emitDeclarationOnly"
    },
    "dependencies": {
        "google-protobuf": "^3.19.3"
    }
}<|MERGE_RESOLUTION|>--- conflicted
+++ resolved
@@ -6,12 +6,8 @@
     "main": "./lib/index.js",
     "devDependencies": {
         "@types/google-protobuf": "3.15.5",
-<<<<<<< HEAD
-        "esbuild": "0.14.13"
-=======
-        "esbuild": "0.14.12",
+        "esbuild": "0.14.13",
         "jasmine": "^4.0.2"
->>>>>>> c7ea46f3
     },
     "scripts": {
         "build": "node ./esbuild.mjs && tsc --emitDeclarationOnly"
