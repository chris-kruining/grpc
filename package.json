{
    "name": "@fyn-software/grpc",
    "version": "1.0.0",
    "description": "",
    "license": "MIT",
    "repository": {
        "type": "git",
        "url": "https://github.com/FYN-Software/grpc.git"
    },
    "main": "./lib/cjs/index.js",
    "types": "./lib/type/index.d.ts",
    "exports": {
        "require": {
            "node": "./lib/cjs/index.node.js",
            "default": "./lib/cjs/index.js"
        },
        "import": {
            "node": "./lib/esm/index.node.js",
            "default": "./lib/esm/index.js"
        }
    },
    "scripts": {
        "build:typed": "node ./esbuild.mjs && tsc",
        "build": "node ./esbuild.mjs",
        "dev": "node ./esbuild.mjs watch",
        "test": "jasmine"
    },
    "dependencies": {
        "google-protobuf": "^3.19.3"
    },
    "devDependencies": {
        "@kruining/waterlogged": "1.1.7",
        "@types/google-protobuf": "3.15.5",
        "@types/jasmine": "4.0.3",
        "@types/node": "17.0.10",
<<<<<<< HEAD
        "esbuild": "0.14.36",
        "jasmine": "4.1.0",
        "typescript": "4.6.3"
=======
        "esbuild": "0.14.38",
        "jasmine": "4.1.0"
>>>>>>> eccad8e2
    },
    "engines": {
        "node": ">=17.4.0"
    }
}<|MERGE_RESOLUTION|>--- conflicted
+++ resolved
@@ -33,14 +33,9 @@
         "@types/google-protobuf": "3.15.5",
         "@types/jasmine": "4.0.3",
         "@types/node": "17.0.10",
-<<<<<<< HEAD
-        "esbuild": "0.14.36",
-        "jasmine": "4.1.0",
-        "typescript": "4.6.3"
-=======
         "esbuild": "0.14.38",
         "jasmine": "4.1.0"
->>>>>>> eccad8e2
+        "typescript": "4.6.3"
     },
     "engines": {
         "node": ">=17.4.0"
